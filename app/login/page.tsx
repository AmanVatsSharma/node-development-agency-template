/**
 * Admin Login Page
 * 
 * Modern, responsive login page for admin and editor users.
 * Uses NextAuth v5 for authentication with credentials provider.
 * 
 * Features:
 * - Pre-filled credentials for easy testing (admin@example.com / password123)
 * - Error message display for failed login attempts
 * - Loading states during authentication
 * - Responsive design with dark mode support
 * - Redirect to callback URL after successful login
 * - URL parameter error handling
 * 
 * Flow:
 * 1. User enters email and password
 * 2. Form submission calls signIn() from NextAuth
 * 3. NextAuth validates credentials via /api/auth/signin
 * 4. On success: redirect to callbackUrl (default: /pages/admin/integrations)
 * 5. On failure: display error message
 * 
 * @see https://authjs.dev/getting-started/authentication/credentials
 */

'use client';

import { useState, useEffect, Suspense } from 'react';
import { signIn } from 'next-auth/react';
import { useSearchParams } from 'next/navigation';
import { Button } from '@/app/components/ui/button';
import { Input } from '@/app/components/ui/input';
import { Label } from '@/app/components/ui/label';

function LoginForm() {
  // Form state
  const [email, setEmail] = useState('admin@example.com');
  const [password, setPassword] = useState('password123');
  const [loading, setLoading] = useState(false);
  const [error, setError] = useState<string | null>(null);

  // Get URL parameters for error messages and callback URL
  const searchParams = useSearchParams();
  const callbackUrl = searchParams.get('callbackUrl') || '/pages/admin/integrations';
  const urlError = searchParams.get('error');

  // Display error messages from URL parameters
  useEffect(() => {
    if (urlError === 'insufficient_permissions') {
      setError('Access denied. You need admin or editor role to access this area.');
    } else if (urlError) {
      setError('Authentication failed. Please try again.');
    }
  }, [urlError]);

  /**
   * Handle form submission
   * Calls NextAuth signIn with credentials
   * 
   * @param e - Form submit event
   */
  const handleSubmit = async (e: React.FormEvent) => {
    e.preventDefault();
    console.log('[Login] Attempting sign in for:', email);
    
    setLoading(true);
    setError(null);

    try {
      // Call NextAuth signIn function
      const result = await signIn('credentials', {
        redirect: false, // Handle redirect manually to show errors
        email,
        password,
      });

      console.log('[Login] Sign in result:', result);

      // Check if sign-in was successful
      if (result?.error) {
        console.error('[Login] Sign in failed:', result.error);
        setError('Invalid email or password. Please try again.');
        setLoading(false);
      } else if (result?.ok) {
        console.log('[Login] Sign in successful, redirecting to:', callbackUrl);
        // Redirect to callback URL on success
        window.location.href = callbackUrl;
      } else {
        console.error('[Login] Unexpected sign in result');
        setError('An unexpected error occurred. Please try again.');
        setLoading(false);
      }
    } catch (err) {
      console.error('[Login] Exception during sign in:', err);
      setError('An error occurred during sign in. Please try again.');
      setLoading(false);
    }
  };

  return (
    <main className="min-h-screen flex items-center justify-center p-6 bg-gradient-to-br from-slate-50 to-slate-100 dark:from-slate-950 dark:to-slate-900">
      <div className="w-full max-w-md">
        {/* Login Card */}
        <div className="bg-white dark:bg-slate-800 shadow-2xl rounded-2xl p-8 border border-slate-200 dark:border-slate-700">
          {/* Header */}
          <div className="text-center mb-8">
            <h1 className="text-3xl font-bold text-slate-900 dark:text-white mb-2">
              Admin Portal
            </h1>
            <p className="text-slate-600 dark:text-slate-400">
              Sign in to access the admin dashboard
            </p>
          </div>

          {/* Error Message */}
          {error && (
            <div className="mb-6 p-4 bg-red-50 dark:bg-red-900/20 border border-red-200 dark:border-red-800 rounded-lg">
              <p className="text-sm text-red-800 dark:text-red-300">{error}</p>
            </div>
          )}

          {/* Login Form */}
          <form onSubmit={handleSubmit} className="space-y-5">
            {/* Email Field */}
            <div className="space-y-2">
              <Label htmlFor="email" className="text-slate-700 dark:text-slate-300">
                Email Address
              </Label>
              <Input
                id="email"
                type="email"
                placeholder="admin@example.com"
                value={email}
                onChange={(e) => setEmail(e.target.value)}
                disabled={loading}
                required
                className="w-full"
                autoComplete="email"
              />
            </div>

            {/* Password Field */}
            <div className="space-y-2">
              <Label htmlFor="password" className="text-slate-700 dark:text-slate-300">
                Password
              </Label>
              <Input
                id="password"
                type="password"
                placeholder="Enter your password"
                value={password}
                onChange={(e) => setPassword(e.target.value)}
                disabled={loading}
                required
                className="w-full"
                autoComplete="current-password"
              />
            </div>

            {/* Submit Button */}
            <Button
              type="submit"
              disabled={loading}
              className="w-full h-11 text-base font-medium"
            >
              {loading ? (
                <span className="flex items-center gap-2">
                  <svg
                    className="animate-spin h-5 w-5"
                    xmlns="http://www.w3.org/2000/svg"
                    fill="none"
                    viewBox="0 0 24 24"
                  >
                    <circle
                      className="opacity-25"
                      cx="12"
                      cy="12"
                      r="10"
                      stroke="currentColor"
                      strokeWidth="4"
                    />
                    <path
                      className="opacity-75"
                      fill="currentColor"
                      d="M4 12a8 8 0 018-8V0C5.373 0 0 5.373 0 12h4zm2 5.291A7.962 7.962 0 014 12H0c0 3.042 1.135 5.824 3 7.938l3-2.647z"
                    />
                  </svg>
                  Signing in...
                </span>
              ) : (
                'Sign In'
              )}
            </Button>
      </form>

          {/* Help Text */}
          <div className="mt-6 pt-6 border-t border-slate-200 dark:border-slate-700">
            <p className="text-xs text-slate-500 dark:text-slate-400 text-center">
              For testing: <strong>admin@example.com</strong> / <strong>password123</strong>
            </p>
            <p className="text-xs text-slate-500 dark:text-slate-400 text-center mt-2">
              Only admin and editor roles can access the dashboard
            </p>
          </div>
        </div>
      </div>
    </main>
  );
}

export default function LoginPage() {
  return (
    <Suspense fallback={
<<<<<<< HEAD
      <main className="min-h-screen flex items-center justify-center p-6 bg-gradient-to-br from-slate-50 to-slate-100 dark:from-slate-950 dark:to-slate-900">
        <div className="w-full max-w-md">
          <div className="bg-white dark:bg-slate-800 shadow-2xl rounded-2xl p-8 border border-slate-200 dark:border-slate-700">
            <div className="text-center mb-8">
              <h1 className="text-3xl font-bold text-slate-900 dark:text-white mb-2">
                Admin Portal
              </h1>
              <p className="text-slate-600 dark:text-slate-400">
                Loading...
              </p>
            </div>
          </div>
        </div>
      </main>
=======
      <div className="min-h-screen flex items-center justify-center p-6 bg-gradient-to-br from-slate-50 to-slate-100 dark:from-slate-950 dark:to-slate-900">
        <div className="text-lg text-slate-700 dark:text-slate-300">Loading...</div>
      </div>
>>>>>>> 12117f41
    }>
      <LoginForm />
    </Suspense>
  );
}
<<<<<<< HEAD
=======

>>>>>>> 12117f41
<|MERGE_RESOLUTION|>--- conflicted
+++ resolved
@@ -210,7 +210,6 @@
 export default function LoginPage() {
   return (
     <Suspense fallback={
-<<<<<<< HEAD
       <main className="min-h-screen flex items-center justify-center p-6 bg-gradient-to-br from-slate-50 to-slate-100 dark:from-slate-950 dark:to-slate-900">
         <div className="w-full max-w-md">
           <div className="bg-white dark:bg-slate-800 shadow-2xl rounded-2xl p-8 border border-slate-200 dark:border-slate-700">
@@ -225,17 +224,9 @@
           </div>
         </div>
       </main>
-=======
-      <div className="min-h-screen flex items-center justify-center p-6 bg-gradient-to-br from-slate-50 to-slate-100 dark:from-slate-950 dark:to-slate-900">
-        <div className="text-lg text-slate-700 dark:text-slate-300">Loading...</div>
-      </div>
->>>>>>> 12117f41
     }>
       <LoginForm />
     </Suspense>
   );
 }
-<<<<<<< HEAD
-=======
-
->>>>>>> 12117f41
+
